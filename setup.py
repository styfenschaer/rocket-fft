--- conflicted
+++ resolved
@@ -8,11 +8,8 @@
 from setuptools.command.build_ext import build_ext, new_compiler
 from setuptools.errors import CompileError
 
-<<<<<<< HEAD
+
 py_versions_supported = "3.8 3.9 3.10 3.11 3.12 3.13".split()
-=======
-py_versions_supported = "3.8 3.9 3.10 3.11 3.12".split()
->>>>>>> 307c6faa
 
 
 py_version = "{}.{}".format(*sys.version_info)
@@ -115,10 +112,7 @@
         "Programming Language :: Python :: 3.10",
         "Programming Language :: Python :: 3.11",
         "Programming Language :: Python :: 3.12",
-<<<<<<< HEAD
         "Programming Language :: Python :: 3.13",
-=======
->>>>>>> 307c6faa
         "License :: OSI Approved :: BSD License",
         "Operating System :: OS Independent",
         "Topic :: Scientific/Engineering",
