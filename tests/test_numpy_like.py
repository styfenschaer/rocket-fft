--- conflicted
+++ resolved
@@ -50,9 +50,4 @@
     for fn in (fft2, fftn, ifft2, ifftn): 
         for axes in [(0, 0), (0, 2, 2), (0, 2, 1, 0), (3, 1), (2, 1, 0), (0, 1, 2, 3)]:
             numpy_fn = getattr(np.fft, fn.__name__)
-<<<<<<< HEAD
-            assert np.allclose(fn(x, axes=axes), numpy_fn(x, axes=axes))
-    
-=======
-            assert np.allclose(fn(x, axes=axes), numpy_fn(x, axes=axes))
->>>>>>> 587ec96d
+            assert np.allclose(fn(x, axes=axes), numpy_fn(x, axes=axes))