--- conflicted
+++ resolved
@@ -2,13 +2,8 @@
 
 on:
   push:
-<<<<<<< HEAD
-    branches:    
-      - '**'    
-=======
     branches: 
       - '**'
->>>>>>> 18a7641d
 
 jobs:
   tests:
