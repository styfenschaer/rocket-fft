name: Upload package to Pypi

on:
  push:
<<<<<<< HEAD
    branches:    
      - '**'    
=======
    branches:
      - main
      - 'release*'
>>>>>>> 18a7641d

jobs:
  make_sdist:
    if: contains(github.event.head_commit.message, '[upload-to-pypi]')
    name: Make SDist
    runs-on: ubuntu-latest
    steps:
    - uses: actions/checkout@v2

    - name: Setup Python
      uses: actions/setup-python@v2
      with:
        python-version: '3.9'

    - name: Install deps
      run: python -m pip install build twine

    - name: Build SDist
      run: python -m build --sdist

    - uses: actions/upload-artifact@v2
      with:
        path: dist/*.tar.gz
        
    - name: Check metadata
      run: twine check dist/*

  build_wheels:
    if: contains(github.event.head_commit.message, '[upload-to-pypi]')
    name: Build wheels on ${{ matrix.os }}
    runs-on: ${{ matrix.os }}
    strategy:
      fail-fast: false
      matrix:
        os: [ubuntu-latest, windows-latest, macos-latest]
    steps:
      - uses: actions/checkout@v2

      - uses: actions/setup-python@v2

      - name: Install cibuildwheel
        run: python -m pip install cibuildwheel

      - name: Build wheels
        env:
          CIBW_BUILD: "cp38-* cp39-* cp310-*"
          CIBW_SKIP: "*-win32 *-manylinux_i686 *-musllinux_*"
        run: python -m cibuildwheel --output-dir wheelhouse 

      - uses: actions/upload-artifact@v2
        with:
          path: wheelhouse/*.whl

  upload_all:
    if: contains(github.event.head_commit.message, '[upload-to-pypi]')
    needs: [build_wheels, make_sdist]
    runs-on: ubuntu-latest
    steps:

    - uses: actions/download-artifact@v2
      with:
        name: artifact
        path: dist

    - uses: pypa/gh-action-pypi-publish@v1.4.1
      with:
        password: ${{ secrets.PYPI_API_TOKEN }}<|MERGE_RESOLUTION|>--- conflicted
+++ resolved
@@ -2,14 +2,9 @@
 
 on:
   push:
-<<<<<<< HEAD
-    branches:    
-      - '**'    
-=======
     branches:
       - main
       - 'release*'
->>>>>>> 18a7641d
 
 jobs:
   make_sdist:
